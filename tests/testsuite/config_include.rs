//! Tests for `include` config field.

use super::config::{assert_error, write_config, write_config_at, ConfigBuilder};
use cargo_test_support::{no_such_file_err_msg, paths, project};
use std::fs;

#[cargo_test]
fn gated() {
    // Requires -Z flag.
    write_config("include='other'");
    write_config_at(
        ".cargo/other",
        "
        othervalue = 1
        ",
    );
    let config = ConfigBuilder::new().build();
    assert_eq!(config.get::<Option<i32>>("othervalue").unwrap(), None);
    let config = ConfigBuilder::new().unstable_flag("config-include").build();
    assert_eq!(config.get::<i32>("othervalue").unwrap(), 1);
}

#[cargo_test]
fn simple() {
    // Simple test.
    write_config_at(
        ".cargo/config",
        "
        include = 'other'
        key1 = 1
        key2 = 2
        ",
    );
    write_config_at(
        ".cargo/other",
        "
        key2 = 3
        key3 = 4
        ",
    );
    let config = ConfigBuilder::new().unstable_flag("config-include").build();
    assert_eq!(config.get::<i32>("key1").unwrap(), 1);
    assert_eq!(config.get::<i32>("key2").unwrap(), 2);
    assert_eq!(config.get::<i32>("key3").unwrap(), 4);
}

#[cargo_test]
fn works_with_cli() {
    write_config_at(
        ".cargo/config.toml",
        "
        include = 'other.toml'
        [build]
        rustflags = ['-W', 'unused']
        ",
    );
    write_config_at(
        ".cargo/other.toml",
        "
        [build]
        rustflags = ['-W', 'unsafe-code']
        ",
    );
    let p = project().file("src/lib.rs", "").build();
    p.cargo("build -v")
        .with_stderr(
            "\
[COMPILING] foo v0.0.1 [..]
[RUNNING] `rustc [..]-W unused`
[FINISHED] [..]
",
        )
        .run();
    p.cargo("build -v -Z config-include")
        .masquerade_as_nightly_cargo()
        .with_stderr(
            "\
[COMPILING] foo v0.0.1 [..]
[RUNNING] `rustc [..]-W unsafe-code -W unused`
[FINISHED] [..]
",
        )
        .run();
}

#[cargo_test]
fn left_to_right() {
    // How it merges multiple includes.
    write_config_at(
        ".cargo/config",
        "
        include = ['one', 'two']
        primary = 1
        ",
    );
    write_config_at(
        ".cargo/one",
        "
        one = 1
        primary = 2
        ",
    );
    write_config_at(
        ".cargo/two",
        "
        two = 2
        primary = 3
        ",
    );
    let config = ConfigBuilder::new().unstable_flag("config-include").build();
    assert_eq!(config.get::<i32>("primary").unwrap(), 1);
    assert_eq!(config.get::<i32>("one").unwrap(), 1);
    assert_eq!(config.get::<i32>("two").unwrap(), 2);
}

#[cargo_test]
fn missing_file() {
    // Error when there's a missing file.
    write_config("include='missing'");
    let config = ConfigBuilder::new()
        .unstable_flag("config-include")
        .build_err();
    assert_error(
        config.unwrap_err(),
        &format!(
            "\
could not load Cargo configuration

Caused by:
  failed to load config include `missing` from `[..]/.cargo/config`

Caused by:
  failed to read configuration file `[..]/.cargo/missing`

Caused by:
  {}",
            no_such_file_err_msg()
        ),
    );
}

#[cargo_test]
fn cycle() {
    // Detects a cycle.
    write_config_at(".cargo/config", "include='one'");
    write_config_at(".cargo/one", "include='two'");
    write_config_at(".cargo/two", "include='config'");
    let config = ConfigBuilder::new()
        .unstable_flag("config-include")
        .build_err();
    assert_error(
        config.unwrap_err(),
        "\
could not load Cargo configuration

Caused by:
  failed to load config include `one` from `[..]/.cargo/config`

Caused by:
  failed to load config include `two` from `[..]/.cargo/one`

Caused by:
  failed to load config include `config` from `[..]/.cargo/two`

Caused by:
  config `include` cycle detected with path `[..]/.cargo/config`",
    );
}

#[cargo_test]
fn cli_include() {
    // Using --config with include.
    // CLI takes priority over files.
    write_config_at(
        ".cargo/config",
        "
        foo = 1
        bar = 2
        ",
    );
    write_config_at(".cargo/config-foo", "foo = 2");
    let config = ConfigBuilder::new()
        .unstable_flag("config-include")
        .config_arg("include='.cargo/config-foo'")
        .build();
    assert_eq!(config.get::<i32>("foo").unwrap(), 2);
    assert_eq!(config.get::<i32>("bar").unwrap(), 2);
}

#[cargo_test]
fn bad_format() {
    // Not a valid format.
    write_config("include = 1");
    let config = ConfigBuilder::new()
        .unstable_flag("config-include")
        .build_err();
    assert_error(
        config.unwrap_err(),
        "\
could not load Cargo configuration

Caused by:
  `include` expected a string or list, but found integer in `[..]/.cargo/config`",
    );
}

#[cargo_test]
fn cli_include_failed() {
    // Error message when CLI include fails to load.
    let config = ConfigBuilder::new()
        .unstable_flag("config-include")
        .config_arg("include='foobar'")
        .build_err();
    assert_error(
        config.unwrap_err(),
        &format!(
            "\
failed to load --config include

Caused by:
  failed to load config include `foobar` from `--config cli option`

Caused by:
  failed to read configuration file `[..]/foobar`

Caused by:
  {}",
            no_such_file_err_msg()
        ),
    );
}

#[cargo_test]
fn cli_merge_failed() {
    // Error message when CLI include merge fails.
    write_config("foo = ['a']");
    write_config_at(
        ".cargo/other",
        "
        foo = 'b'
        ",
    );
    let config = ConfigBuilder::new()
        .unstable_flag("config-include")
        .config_arg("include='.cargo/other'")
        .build_err();
    // Maybe this error message should mention it was from an include file?
    assert_error(
        config.unwrap_err(),
        "\
failed to merge --config key `foo` into `[..]/.cargo/config`

Caused by:
  failed to merge config value from `[..]/.cargo/other` into `[..]/.cargo/config`: \
  expected array, but found string",
    );
}

#[cargo_test]
fn cli_path() {
    // --config path_to_file
    fs::write(paths::root().join("myconfig.toml"), "key = 123").unwrap();
    let config = ConfigBuilder::new()
        .cwd(paths::root())
        .unstable_flag("config-include")
        .config_arg("myconfig.toml")
        .build();
    assert_eq!(config.get::<u32>("key").unwrap(), 123);

    let config = ConfigBuilder::new()
        .unstable_flag("config-include")
        .config_arg("missing.toml")
        .build_err();
    assert_error(
        config.unwrap_err(),
        "\
failed to parse value from --config argument `missing.toml` as a dotted key expression

Caused by:
  TOML parse error at line 1, column 13
  |
1 | missing.toml
  |             ^
<<<<<<< HEAD
Unexpected `end of input`
Expected `.` or `=`",
=======
Unexpected end of input
Expected `.` or `=`
",
>>>>>>> 58790d3b
    );
}<|MERGE_RESOLUTION|>--- conflicted
+++ resolved
@@ -281,13 +281,8 @@
   |
 1 | missing.toml
   |             ^
-<<<<<<< HEAD
-Unexpected `end of input`
-Expected `.` or `=`",
-=======
 Unexpected end of input
 Expected `.` or `=`
 ",
->>>>>>> 58790d3b
     );
 }